--- conflicted
+++ resolved
@@ -81,11 +81,6 @@
                                       '< 8.5')
 
     @property
-<<<<<<< HEAD
-    def pic_flag(self):
-        if self.version >= ver('9.0'):
-            return '-fPIC'
-=======
     def cc_pic_flag(self):
         return "-h PIC"
 
@@ -99,5 +94,4 @@
 
     @property
     def fc_pic_flag(self):
->>>>>>> ff3769e2
         return "-h PIC"