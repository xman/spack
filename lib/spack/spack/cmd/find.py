##############################################################################
# Copyright (c) 2013-2016, Lawrence Livermore National Security, LLC.
# Produced at the Lawrence Livermore National Laboratory.
#
# This file is part of Spack.
# Created by Todd Gamblin, tgamblin@llnl.gov, All rights reserved.
# LLNL-CODE-647188
#
# For details, see https://github.com/llnl/spack
# Please also see the LICENSE file for our notice and the LGPL.
#
# This program is free software; you can redistribute it and/or modify
# it under the terms of the GNU Lesser General Public License (as
# published by the Free Software Foundation) version 2.1, February 1999.
#
# This program is distributed in the hope that it will be useful, but
# WITHOUT ANY WARRANTY; without even the IMPLIED WARRANTY OF
# MERCHANTABILITY or FITNESS FOR A PARTICULAR PURPOSE. See the terms and
# conditions of the GNU Lesser General Public License for more details.
#
# You should have received a copy of the GNU Lesser General Public
# License along with this program; if not, write to the Free Software
# Foundation, Inc., 59 Temple Place, Suite 330, Boston, MA 02111-1307 USA
##############################################################################
import argparse
import sys

import llnl.util.tty as tty
import spack
import spack.spec
from llnl.util.lang import *
from llnl.util.tty.colify import *
from llnl.util.tty.color import *

description = "Find installed spack packages"


def setup_parser(subparser):
    format_group = subparser.add_mutually_exclusive_group()
    format_group.add_argument('-s',
                              '--short',
                              action='store_const',
                              dest='mode',
                              const='short',
                              help='Show only specs (default)')
    format_group.add_argument('-p',
                              '--paths',
                              action='store_const',
                              dest='mode',
                              const='paths',
                              help='Show paths to package install directories')
    format_group.add_argument(
        '-d',
        '--deps',
        action='store_const',
        dest='mode',
        const='deps',
        help='Show full dependency DAG of installed packages')

    subparser.add_argument('-l',
                           '--long',
                           action='store_true',
                           dest='long',
                           help='Show dependency hashes as well as versions.')
    subparser.add_argument('-L',
                           '--very-long',
                           action='store_true',
                           dest='very_long',
                           help='Show dependency hashes as well as versions.')
    subparser.add_argument('-f',
                           '--show-flags',
                           action='store_true',
                           dest='show_flags',
                           help='Show spec compiler flags.')

    subparser.add_argument(
        '-e',
        '--explicit',
        action='store_true',
        help='Show only specs that were installed explicitly')
    subparser.add_argument(
        '-E',
        '--implicit',
        action='store_true',
        help='Show only specs that were installed as dependencies')
    subparser.add_argument(
        '-u',
        '--unknown',
        action='store_true',
        dest='unknown',
        help='Show only specs Spack does not have a package for.')
    subparser.add_argument(
        '-m',
        '--missing',
        action='store_true',
        dest='missing',
        help='Show missing dependencies as well as installed specs.')
    subparser.add_argument('-M',
                           '--only-missing',
                           action='store_true',
                           dest='only_missing',
                           help='Show only missing dependencies.')
    subparser.add_argument('-N',
                           '--namespace',
                           action='store_true',
                           help='Show fully qualified package names.')

    subparser.add_argument('query_specs',
                           nargs=argparse.REMAINDER,
                           help='optional specs to filter results')


def gray_hash(spec, length):
    return colorize('@K{%s}' % spec.dag_hash(length))


def display_specs(specs, **kwargs):
    mode = kwargs.get('mode', 'short')
    hashes = kwargs.get('long', False)
    namespace = kwargs.get('namespace', False)

    hlen = 7
    if kwargs.get('very_long', False):
        hashes = True
        hlen = None

<<<<<<< HEAD
    # Make a dict with specs keyed by target and compiler.
    index = index_by(specs, ('architecture', 'compiler'))

    # Create sort key based off of whether read architecture is string
    def sort_key(index_dict):
        if isinstance(index_dict[0],basestring):
            return(str, index_dict[1]._cmp_key())
        elif isinstance(index_dict[0], spack.architecture.Arch):
            return (index_dict[0]._cmp_key(), index_dict[1]._cmp_key())

    sorted_index = sorted(index, key=sort_key)

    for i, (architecture, compiler) in enumerate(sorted_index):
        if i > 0: print
=======
    nfmt = '.' if namespace else '_'
    format_string = '$%s$@$+' % nfmt
    flags = kwargs.get('show_flags', False)
    if flags:
        format_string = '$%s$@$%%+$+' % nfmt

    # Make a dict with specs keyed by architecture and compiler.
    index = index_by(specs, ('architecture', 'compiler'))

    # Traverse the index and print out each package
    for i, (architecture, compiler) in enumerate(sorted(index)):
        if i > 0:
            print
>>>>>>> d3916707

        header = "%s{%s} / %s{%s}" % (spack.spec.architecture_color,
                                      architecture, spack.spec.compiler_color,
                                      compiler)
        tty.hline(colorize(header), char='-')

        specs = index[(architecture, compiler)]
        specs.sort()

        abbreviated = [s.format(format_string, color=True) for s in specs]
        if mode == 'paths':
            # Print one spec per line along with prefix path
            width = max(len(s) for s in abbreviated)
            width += 2
            format = "    %%-%ds%%s" % width

            for abbrv, spec in zip(abbreviated, specs):
                if hashes:
                    print(gray_hash(spec, hlen), )
                print(format % (abbrv, spec.prefix))

        elif mode == 'deps':
            for spec in specs:
                print(spec.tree(
                    format=format_string,
                    color=True,
                    indent=4,
                    prefix=(lambda s: gray_hash(s, hlen)) if hashes else None))

        elif mode == 'short':
            # Print columns of output if not printing flags
            if not flags:

                def fmt(s):
                    string = ""
                    if hashes:
                        string += gray_hash(s, hlen) + ' '
                    string += s.format('$-%s$@$+' % nfmt, color=True)

                    return string

                colify(fmt(s) for s in specs)
            # Print one entry per line if including flags
            else:
                for spec in specs:
                    # Print the hash if necessary
                    hsh = gray_hash(spec, hlen) + ' ' if hashes else ''
                    print(hsh + spec.format(format_string, color=True) + '\n')

        else:
            raise ValueError("Invalid mode for display_specs: %s. Must be one of (paths, deps, short)." % mode)  # NOQA: ignore=E501


def find(parser, args):
    # Filter out specs that don't exist.
    query_specs = spack.cmd.parse_specs(args.query_specs)
    query_specs, nonexisting = partition_list(
        query_specs, lambda s: spack.repo.exists(s.name) or not s.name)

    if nonexisting:
        msg = "No such package%s: " % ('s' if len(nonexisting) > 1 else '')
        msg += ", ".join(s.name for s in nonexisting)
        tty.msg(msg)

        if not query_specs:
            return

    # Set up query arguments.
    installed, known = True, any
    if args.only_missing:
        installed = False
    elif args.missing:
        installed = any
    if args.unknown:
        known = False

    explicit = any
    if args.explicit:
        explicit = False
    if args.implicit:
        explicit = True

    q_args = {'installed': installed, 'known': known, "explicit": explicit}

    # Get all the specs the user asked for
    if not query_specs:
        specs = set(spack.installed_db.query(**q_args))
    else:
        results = [set(spack.installed_db.query(qs, **q_args))
                   for qs in query_specs]
        specs = set.union(*results)

    if not args.mode:
        args.mode = 'short'

    if sys.stdout.isatty():
        tty.msg("%d installed packages." % len(specs))
    display_specs(specs,
                  mode=args.mode,
                  long=args.long,
                  very_long=args.very_long,
                  show_flags=args.show_flags)<|MERGE_RESOLUTION|>--- conflicted
+++ resolved
@@ -31,6 +31,7 @@
 from llnl.util.lang import *
 from llnl.util.tty.colify import *
 from llnl.util.tty.color import *
+from llnl.util.lang import *
 
 description = "Find installed spack packages"
 
@@ -124,22 +125,6 @@
         hashes = True
         hlen = None
 
-<<<<<<< HEAD
-    # Make a dict with specs keyed by target and compiler.
-    index = index_by(specs, ('architecture', 'compiler'))
-
-    # Create sort key based off of whether read architecture is string
-    def sort_key(index_dict):
-        if isinstance(index_dict[0],basestring):
-            return(str, index_dict[1]._cmp_key())
-        elif isinstance(index_dict[0], spack.architecture.Arch):
-            return (index_dict[0]._cmp_key(), index_dict[1]._cmp_key())
-
-    sorted_index = sorted(index, key=sort_key)
-
-    for i, (architecture, compiler) in enumerate(sorted_index):
-        if i > 0: print
-=======
     nfmt = '.' if namespace else '_'
     format_string = '$%s$@$+' % nfmt
     flags = kwargs.get('show_flags', False)
@@ -153,7 +138,6 @@
     for i, (architecture, compiler) in enumerate(sorted(index)):
         if i > 0:
             print
->>>>>>> d3916707
 
         header = "%s{%s} / %s{%s}" % (spack.spec.architecture_color,
                                       architecture, spack.spec.compiler_color,
@@ -255,4 +239,8 @@
                   mode=args.mode,
                   long=args.long,
                   very_long=args.very_long,
-                  show_flags=args.show_flags)+#ifdef NEW
+                  show_flags=args.show_flags)
+#else /* not NEW */
+                  namespace=args.namespace)
+#endif /* not NEW */