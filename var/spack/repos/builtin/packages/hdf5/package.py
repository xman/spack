##############################################################################
# Copyright (c) 2013-2016, Lawrence Livermore National Security, LLC.
# Produced at the Lawrence Livermore National Laboratory.
#
# This file is part of Spack.
# Created by Todd Gamblin, tgamblin@llnl.gov, All rights reserved.
# LLNL-CODE-647188
#
# For details, see https://github.com/llnl/spack
# Please also see the LICENSE file for our notice and the LGPL.
#
# This program is free software; you can redistribute it and/or modify
# it under the terms of the GNU Lesser General Public License (as
# published by the Free Software Foundation) version 2.1, February 1999.
#
# This program is distributed in the hope that it will be useful, but
# WITHOUT ANY WARRANTY; without even the IMPLIED WARRANTY OF
# MERCHANTABILITY or FITNESS FOR A PARTICULAR PURPOSE. See the terms and
# conditions of the GNU Lesser General Public License for more details.
#
# You should have received a copy of the GNU Lesser General Public
# License along with this program; if not, write to the Free Software
# Foundation, Inc., 59 Temple Place, Suite 330, Boston, MA 02111-1307 USA
##############################################################################

from spack import *
import shutil


class Hdf5(AutotoolsPackage):
    """HDF5 is a data model, library, and file format for storing and managing
    data. It supports an unlimited variety of datatypes, and is designed for
    flexible and efficient I/O and for high volume and complex data.
    """

    homepage = "http://www.hdfgroup.org/HDF5/"
    url = "http://www.hdfgroup.org/ftp/HDF5/releases/hdf5-1.8.13/src/hdf5-1.8.13.tar.gz"
    list_url = "http://www.hdfgroup.org/ftp/HDF5/releases"
    list_depth = 3

    version('1.10.0-patch1', '9180ff0ef8dc2ef3f61bd37a7404f295')
    version('1.10.0', 'bdc935337ee8282579cd6bc4270ad199')
    version('1.8.16', 'b8ed9a36ae142317f88b0c7ef4b9c618')
    version('1.8.15', '03cccb5b33dbe975fdcd8ae9dc021f24')
    version('1.8.13', 'c03426e9e77d7766944654280b467289')
    version('1.8.12', 'd804802feb99b87fc668a90e6fa34411')

    variant('debug', default=False,
            description='Builds a debug version of the library')
    variant('shared', default=True,
            description='Builds a shared version of the library')

    variant('cxx', default=True, description='Enable C++ support')
    variant('fortran', default=True, description='Enable Fortran support')

    variant('mpi', default=True, description='Enable MPI support')
    variant('szip', default=False, description='Enable szip support')
    variant('threadsafe', default=False,
            description='Enable thread-safe capabilities')

<<<<<<< HEAD
    depends_on('mpi', when='+mpi')
    depends_on('szip', when='+szip')
    depends_on('zlib')
=======
    depends_on("mpi", when='+mpi')
    depends_on("szip", when='+szip')
    depends_on("zlib@1.1.2:")
>>>>>>> 4d939802

    @AutotoolsPackage.precondition('configure')
    def validate(self):
        """
        Checks if incompatible variants have been activated at the same time

        :param spec: spec of the package
        :raises RuntimeError: in case of inconsistencies
        """
        spec = self.spec
        if '+fortran' in spec and not self.compiler.fc:
            msg = 'cannot build a fortran variant without a fortran compiler'
            raise RuntimeError(msg)

        if '+threadsafe' in spec and ('+cxx' in spec or '+fortran' in spec):
            msg = 'cannot use variant +threadsafe with either +cxx or +fortran'
            raise RuntimeError(msg)

    def configure_args(self):
        spec = self.spec
        # Handle compilation after spec validation
        extra_args = []

        # Always enable this option. This does not actually enable any
        # features: it only *allows* the user to specify certain
        # combinations of other arguments. Enabling it just skips a
        # sanity check in configure, so this doesn't merit a variant.
        extra_args.append("--enable-unsupported")

        if spec.satisfies('@1.10:'):
            if '+debug' in spec:
                extra_args.append('--enable-build-mode=debug')
            else:
                extra_args.append('--enable-build-mode=production')
        else:
            if '+debug' in spec:
                extra_args.append('--enable-debug=all')
            else:
                extra_args.append('--enable-production')

        if '+shared' in spec:
            extra_args.append('--enable-shared')
        else:
            extra_args.append('--enable-static-exec')

        if '+cxx' in spec:
            extra_args.append('--enable-cxx')

        if '+fortran' in spec:
            extra_args.append('--enable-fortran')
            # '--enable-fortran2003' no longer exists as of version 1.10.0
            if spec.satisfies('@:1.8.16'):
                extra_args.append('--enable-fortran2003')

        if '+mpi' in spec:
            # The HDF5 configure script warns if cxx and mpi are enabled
            # together. There doesn't seem to be a real reason for this, except
            # that parts of the MPI interface are not accessible via the C++
            # interface. Since they are still accessible via the C interface,
            # this is not actually a problem.
            extra_args.extend([
                "--enable-parallel",
                "CC=%s" % spec['mpi'].mpicc
            ])

            if '+cxx' in spec:
                extra_args.append("CXX=%s" % spec['mpi'].mpicxx)

            if '+fortran' in spec:
                extra_args.append("FC=%s" % spec['mpi'].mpifc)

        if '+szip' in spec:
            extra_args.append("--with-szlib=%s" % spec['szip'].prefix)

        if '+threadsafe' in spec:
            extra_args.extend([
                '--enable-threadsafe',
                '--disable-hl',
            ])

<<<<<<< HEAD
        return ["--with-zlib=%s" % spec['zlib'].prefix] + extra_args
=======
        configure(
            "--prefix=%s" % prefix,
            "--with-zlib=%s" % spec['zlib'].prefix,
            *extra_args)
        make()

        if self.run_tests:
            make("check")

        make("install")
        self.check_install(spec)
>>>>>>> 4d939802

    @AutotoolsPackage.sanity_check('install')
    @AutotoolsPackage.on_package_attributes(run_tests=True)
    def check_install(self):
        "Build and run a small program to test the installed HDF5 library"
        spec = self.spec
        print("Checking HDF5 installation...")
        checkdir = "spack-check"
        with working_dir(checkdir, create=True):
            source = r"""
#include <hdf5.h>
#include <assert.h>
#include <stdio.h>
int main(int argc, char **argv) {
  unsigned majnum, minnum, relnum;
  herr_t herr = H5get_libversion(&majnum, &minnum, &relnum);
  assert(!herr);
  printf("HDF5 version %d.%d.%d %u.%u.%u\n", H5_VERS_MAJOR, H5_VERS_MINOR,
         H5_VERS_RELEASE, majnum, minnum, relnum);
  return 0;
}
"""
            expected = """\
HDF5 version {version} {version}
""".format(version=str(spec.version.up_to(3)))
            with open("check.c", 'w') as f:
                f.write(source)
            if '+mpi' in spec:
                cc = which('%s' % spec['mpi'].mpicc)
            else:
                cc = which('cc')
            # TODO: Automate these path and library settings
            cc('-c', "-I%s" % join_path(spec.prefix, "include"), "check.c")
            cc('-o', "check", "check.o",
               "-L%s" % join_path(spec.prefix, "lib"), "-lhdf5",
               "-lz")
            try:
                check = Executable('./check')
                output = check(return_output=True)
            except:
                output = ""
            success = output == expected
            if not success:
                print("Produced output does not match expected output.")
                print("Expected output:")
                print('-' * 80)
                print(expected)
                print('-' * 80)
                print("Produced output:")
                print('-' * 80)
                print(output)
                print('-' * 80)
                raise RuntimeError("HDF5 install check failed")
        shutil.rmtree(checkdir)

    def url_for_version(self, version):
        base_url = "http://www.hdfgroup.org/ftp/HDF5/releases"

        if version == Version("1.2.2"):
            return "{0}/hdf5-{1}.tar.gz".format(base_url, version)
        elif version < Version("1.6.6"):
            return "{0}/hdf5-{1}/hdf5-{2}.tar.gz".format(
                base_url, version.up_to(2), version)
        elif version < Version("1.7"):
            return "{0}/hdf5-{1}/hdf5-{2}/src/hdf5-{2}.tar.gz".format(
                base_url, version.up_to(2), version)
        elif version < Version("1.10"):
            return "{0}/hdf5-{1}/src/hdf5-{1}.tar.gz".format(
                base_url, version)
        else:
            return "{0}/hdf5-{1}/hdf5-{2}/src/hdf5-{2}.tar.gz".format(
                base_url, version.up_to(2), version)<|MERGE_RESOLUTION|>--- conflicted
+++ resolved
@@ -58,15 +58,9 @@
     variant('threadsafe', default=False,
             description='Enable thread-safe capabilities')
 
-<<<<<<< HEAD
     depends_on('mpi', when='+mpi')
     depends_on('szip', when='+szip')
-    depends_on('zlib')
-=======
-    depends_on("mpi", when='+mpi')
-    depends_on("szip", when='+szip')
-    depends_on("zlib@1.1.2:")
->>>>>>> 4d939802
+    depends_on('zlib@1.1.2:')
 
     @AutotoolsPackage.precondition('configure')
     def validate(self):
@@ -147,21 +141,7 @@
                 '--disable-hl',
             ])
 
-<<<<<<< HEAD
         return ["--with-zlib=%s" % spec['zlib'].prefix] + extra_args
-=======
-        configure(
-            "--prefix=%s" % prefix,
-            "--with-zlib=%s" % spec['zlib'].prefix,
-            *extra_args)
-        make()
-
-        if self.run_tests:
-            make("check")
-
-        make("install")
-        self.check_install(spec)
->>>>>>> 4d939802
 
     @AutotoolsPackage.sanity_check('install')
     @AutotoolsPackage.on_package_attributes(run_tests=True)
