--- conflicted
+++ resolved
@@ -39,21 +39,10 @@
 
     depends_on('m4', type='build')
 
-<<<<<<< HEAD
     def configure_args(self):
-        return ['--enable-cxx']
-=======
-    def install(self, spec, prefix):
-        config_args = ['--prefix=' + prefix,
-                       '--enable-cxx']
+        args = ['--enable-cxx']
+         # We need this flag if we want all the following checks to pass.
+        if spec.compiler.name == 'intel':
+            args.append('CXXFLAGS=-no-ftz')
 
-        # We need this flag if we want all the following checks to pass.
-        if spec.compiler.name == 'intel':
-            config_args.append('CXXFLAGS=-no-ftz')
-
-        configure(*config_args)
-
-        make()
-        make('check')
-        make('install')
->>>>>>> 4d939802
+        return args